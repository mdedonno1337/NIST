--- conflicted
+++ resolved
@@ -157,8 +157,6 @@
                         raise minutiaeFormatNotSupported
                  
             return ret
-<<<<<<< HEAD
-=======
     
     def get_minutiae_all( self, format, idc = -1 ):
         if ifany( [ 4, 14 ], self.get_ntype() ):
@@ -170,7 +168,6 @@
             return ret
         else:
             raise notImplemented
->>>>>>> a43c9c31
      
     def get_minutiaeCount( self, idc = -1 ):
         """
@@ -341,7 +338,6 @@
         """
         gca = self.get_field( "13.011", idc )
         return decode_gca( gca )
-<<<<<<< HEAD
     
     ############################################################################
     # 
@@ -412,9 +408,6 @@
         
         return img
     
-=======
-     
->>>>>>> a43c9c31
     ############################################################################
     # 
     #    Latent processing
@@ -437,7 +430,6 @@
 
         else:
             raise NotImplemented
-<<<<<<< HEAD
     
     def get_latent_annotated( self, idc = -1 ):
         """
@@ -462,8 +454,6 @@
         new.paste( anno, ( img.size[ 0 ], 0 ) )
         
         return new
-=======
->>>>>>> a43c9c31
     
     def set_latent( self, data, idc = -1 ):
         """
@@ -575,12 +565,9 @@
         return mm2px( data, self.get_resolution( idc ) )
      
     def px2mm( self, data, idc = -1 ):
-<<<<<<< HEAD
         """
             Transformation the coordinates from pixels to millimeters
         """
-=======
->>>>>>> a43c9c31
         return px2mm( data, self.get_resolution( idc ) )
 
 ################################################################################
